/*
 * Copyright (c) 2018, NVIDIA CORPORATION.
 *
 * Licensed under the Apache License, Version 2.0 (the "License");
 * you may not use this file except in compliance with the License.
 * You may obtain a copy of the License at
 *
 *     http://www.apache.org/licenses/LICENSE-2.0
 *
 * Unless required by applicable law or agreed to in writing, software
 * distributed under the License is distributed on an "AS IS" BASIS,
 * WITHOUT WARRANTIES OR CONDITIONS OF ANY KIND, either express or implied.
 * See the License for the specific language governing permissions and
 * limitations under the License.
 */

/** ---------------------------------------------------------------------------*
 * @brief Device Memory Manager public C++ interface.
 *
 * Efficient allocation, deallocation and tracking of GPU memory.
 * --------------------------------------------------------------------------**/

#ifndef MEMORY_HPP
#define MEMORY_HPP
extern "C" {
#include "rmm/rmm_api.h"
}
#include "rmm/detail/memory_manager.hpp"
#include "rmm/mr/default_memory_resource.hpp"

/** ---------------------------------------------------------------------------*
 * @brief Macro wrapper to check for error in RMM API calls.
 * ---------------------------------------------------------------------------**/
#define RMM_CHECK(call)                     \
  do {                                      \
    rmmError_t error = (call);              \
    if (error != RMM_SUCCESS) return error; \
  } while (0)

/** ---------------------------------------------------------------------------*
 * @brief Macro wrapper for RMM API calls to return appropriate RMM errors.
 * ---------------------------------------------------------------------------**/
#define RMM_CHECK_CUDA(call)                    \
  do {                                          \
    cudaError_t cudaError = (call);             \
    if (cudaError == cudaErrorMemoryAllocation) \
      return RMM_ERROR_OUT_OF_MEMORY;           \
    else if (cudaError != cudaSuccess)          \
      return RMM_ERROR_CUDA_ERROR;              \
  } while (0)

namespace rmm {

// Set true to enable free/total memory logging at each RMM call (expensive)
constexpr bool RMM_USAGE_LOGGING{false};

// RAII logger class
class LogIt {
 public:
  LogIt(Logger::MemEvent_t event, void* ptr, size_t size, cudaStream_t stream,
        const char* filename, unsigned int line,
        bool usageLogging = RMM_USAGE_LOGGING)
      : event(event),
        device(0),
        ptr(ptr),
        size(size),
        stream(stream),
        line(line),
        usageLogging(usageLogging) {
    if (filename) file = filename;
    if (Manager::getOptions().enable_logging) {
      cudaGetDevice(&device);
      start = std::chrono::system_clock::now();
    }
  }

  /// Sometimes you need to start logging before the pointer address is
  /// known
  inline void setPointer(void* p) {
    if (Manager::getOptions().enable_logging) ptr = p;
  }

  ~LogIt() {
    if (Manager::getOptions().enable_logging) {
      Logger::TimePt end = std::chrono::system_clock::now();
      size_t freeMem = 0, totalMem = 0;
      if (usageLogging) rmmGetInfo(&freeMem, &totalMem, stream);
      Manager::getLogger().record(event, device, ptr, start, end, freeMem,
                                  totalMem, size, stream, file, line);
    }
  }

 private:
  rmm::Logger::MemEvent_t event;
  int device;
  void* ptr;
  size_t size;
  cudaStream_t stream;
  rmm::Logger::TimePt start;
  std::string file;
  unsigned int line;
  bool usageLogging;
};

/** ---------------------------------------------------------------------------*
 * @brief Allocate memory and return a pointer to device memory.
 *
 * @param[out] ptr Returned pointer
 * @param[in] size The size in bytes of the allocated memory region
 * @param[in] stream The stream in which to synchronize this command
 * @param[in] file The filename location of the call to this function, for
 * tracking
 * @param[in] line The line number of the call to this function, for tracking
 * @return rmmError_t RMM_SUCCESS, or RMM_ERROR_NOT_INITIALIZED if rmmInitialize
 *                    has not been called, RMM_ERROR_INVALID_ARGUMENT if ptr is
 *                    null, RMM_ERROR_OUT_OF_MEMORY if unable to allocate the
 *                    requested size, or RMM_CUDA_ERROR on any other CUDA error.
 * --------------------------------------------------------------------------**/
template <typename T>
inline rmmError_t alloc(T** ptr, size_t size, cudaStream_t stream, const char* file,
                 unsigned int line) {
  rmm::LogIt log(rmm::Logger::Alloc, 0, size, stream, file, line);

  if (!ptr && !size) {
    return RMM_SUCCESS;
  }

  if (!ptr) return RMM_ERROR_INVALID_ARGUMENT;
  try{
     *ptr = static_cast<T*>(
      rmm::mr::get_default_resource()->allocate(size,stream));

  }catch(std::exception e){
    *ptr = nullptr;
    return RMM_ERROR_OUT_OF_MEMORY;
  }

  log.setPointer(*ptr);
  return RMM_SUCCESS;
}

/** ---------------------------------------------------------------------------*
 * @brief Reallocate device memory block to new size and recycle any remaining
 *        memory.
 *
 * @param[out] ptr Returned pointer
 * @param[in] new_size The size in bytes of the allocated memory region
 * @param[in] stream The stream in which to synchronize this command
 * @param[in] file The filename location of the call to this function, for
 * tracking
 * @param[in] line The line number of the call to this function, for tracking
 * @return rmmError_t RMM_SUCCESS, or RMM_ERROR_NOT_INITIALIZED if rmmInitialize
 *                    has not been called, RMM_ERROR_INVALID_ARGUMENT if ptr is
 *                    null, RMM_ERROR_OUT_OF_MEMORY if unable to allocate the
 *                    requested size, or RMM_ERROR_CUDA_ERROR on any other CUDA
 *                    error.
 * --------------------------------------------------------------------------**/
/*template <typename T>
inline rmmError_t realloc(T** ptr, size_t new_size, cudaStream_t stream,
                   const char* file, unsigned int line) {
  rmm::LogIt log(rmm::Logger::Realloc, ptr, new_size, stream, file, line);

  if (!ptr && !new_size) {
    return RMM_SUCCESS;
  }

  if (!ptr) return RMM_ERROR_INVALID_ARGUMENT;
  rmm::mr::get_default_resource()->
      deallocate(*ptr,0,stream);

      try{
        *ptr = static_cast<char *>(
          rmm::mr::get_default_resource()->allocate(new_size,stream));
      }catch(std::exception e){
        *ptr = nullptr;
        return RMM_ERROR_OUT_OF_MEMORY;
      }


  log.setPointer(*ptr);
  return RMM_SUCCESS;
}
*/
/** ---------------------------------------------------------------------------*
 * @brief Release device memory and recycle the associated memory.
 *
 * \note Doesn't need to be a template because T* is implicitly conertible to
 * void*
 *
 * @param[in] ptr The pointer to free
 * @param[in] stream The stream in which to synchronize this command
 * @param[in] file The filename location of the call to this function, for
 * tracking
 * @param[in] line The line number of the call to this function, for tracking
 * @return rmmError_t RMM_SUCCESS, or RMM_ERROR_NOT_INITIALIZED if rmmInitialize
 *                    has not been called,or RMM_ERROR_CUDA_ERROR on any CUDA
 *                    error.
 * --------------------------------------------------------------------------**/
inline rmmError_t free(void* ptr, cudaStream_t stream, const char* file,
                   unsigned int line) {
  rmm::LogIt log(rmm::Logger::Free, ptr, 0, stream, file, line);
<<<<<<< HEAD
  if(ptr != nullptr){
    rmm::mr::get_default_resource()->
        deallocate(ptr,0,stream);

  }

=======

    rmm::mr::get_default_resource()->
        deallocate(ptr,0,stream);

>>>>>>> e8c3c212
  return RMM_SUCCESS;
}

}  // namespace rmm
#endif<|MERGE_RESOLUTION|>--- conflicted
+++ resolved
@@ -199,19 +199,10 @@
 inline rmmError_t free(void* ptr, cudaStream_t stream, const char* file,
                    unsigned int line) {
   rmm::LogIt log(rmm::Logger::Free, ptr, 0, stream, file, line);
-<<<<<<< HEAD
-  if(ptr != nullptr){
+
     rmm::mr::get_default_resource()->
         deallocate(ptr,0,stream);
 
-  }
-
-=======
-
-    rmm::mr::get_default_resource()->
-        deallocate(ptr,0,stream);
-
->>>>>>> e8c3c212
   return RMM_SUCCESS;
 }
 
