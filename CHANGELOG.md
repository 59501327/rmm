--- conflicted
+++ resolved
@@ -1,5 +1,3 @@
-<<<<<<< HEAD
-=======
 # RMM 0.15.0 (26 Aug 2020)
 
 ## New Features
@@ -71,7 +69,6 @@
 - PR #510 Fix segfault in pool_memory_resource when a CUDA stream is destroyed
 
 
->>>>>>> 2f83a03d
 # RMM 0.14.0 (03 Jun 2020)
 
 ## New Features
